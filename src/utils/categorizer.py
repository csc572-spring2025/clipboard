# Import necessary libraries
import pandas as pd # for reading and writing CSV files
import re  # for using regular expressions to match patterns in text

import re


class ContentCategorizer:
    """
    Handles categorization of clipboard content into different types.
    """
<<<<<<< HEAD

    def __init__(self, input_csv, output_csv, column_name=None): #Initialize the categorizer with input/output CSV file paths, and an optional column name to process.
        self.input_csv = input_csv
        self.output_csv = output_csv
        self.column_name = column_name

    def categorize_text(self, text): #Categorize a single piece of text based on simple rules. Categories include: URL, Code/Math, Quote, Empty, and Plaintext.
        if pd.isna(text):
            return "Unknown"
        
        text = str(text).strip()

        if re.search(r"https?://\S+|www\.\S+", text):
            return "URL"
        elif re.search(r"(def |function |public |class |#include|import )", text):
            return "Code/Math"
        elif re.search(r"[\d\w\s]*[\^=+\-*/\\]+[\d\w\s]*", text) and not re.search(r"[.!?]$", text):
            return "Code/Math"
        elif len(text.split()) < 10 and re.match(r"^['\"].*['\"]$", text.strip()):
            return "Quote"
        elif re.match(r"^\s*$", text):
            return "Empty"
        else:
            return "Plaintext"

    def process(self): # Read the input CSV, apply categorization to each row, and write the results to the output CSV.
        try:
            df = pd.read_csv(self.input_csv)
        except FileNotFoundError:
            print(f"Error: File '{self.input_csv}' not found.")
            return

        # Determine which column to use
        if self.column_name and self.column_name in df.columns:
            col_to_use = self.column_name
        else:
            col_to_use = df.columns[0]
            print(f"Warning: Using first column '{col_to_use}' for categorization.")

        # Apply categorization
        df['category'] = df[col_to_use].apply(self.categorize_text)
        df.to_csv(self.output_csv, index=False)
        print(f"Categorized data written to {self.output_csv}")


# Run the categorizer
if __name__ == "__main__":
    input_csv = "/Users/student/CSC572/clipboard-new/src/sample_test.csv"
    output_csv = "categorized_output.csv"

    # Optional: specify column name (set to None to auto-detect)
    column_name = None

    categorizer = ContentCategorizer(input_csv, output_csv, column_name)
    categorizer.process()
=======
    
    @staticmethod
    def categorize_content(content):
        """
        Categorizes content based on regex patterns and indicators.
        
        Args:
            content (str): The clipboard content to categorize
            
        Returns:
            str: The category label ('Code and Math', 'URL', 'Plaintext', or 'Miscellaneous')
        """
        if not content or content is None:
            return "Miscellaneous"
        
        content = str(content).strip()
        
        # Check for empty content
        if re.match(r"^\s*$", content):
            return "Miscellaneous"
        
        # Check for URLs
        if re.search(r"https?://\S+|www\.\S+", content):
            return "URL"
        
        # Check for code patterns
        if re.search(r"(def |function |public |class |#include|import )", content):
            return "Code and Math"
        
        # Check for math/code expressions (mathematical operators without sentence endings)
        if re.search(r"[\d\w\s]*[\^=+\-*/\\]+[\d\w\s]*", content) and not re.search(r"[.!?]$", content):
            return "Code and Math"
        
        # Check if it's regular text (contains common sentence patterns)
        if re.search(r"[.!?]$", content) or len(content.split()) > 3:
            return "Plaintext"
        
        # Default to miscellaneous for everything else
        return "Miscellaneous" 
>>>>>>> 518ac413
<|MERGE_RESOLUTION|>--- conflicted
+++ resolved
@@ -9,8 +9,6 @@
     """
     Handles categorization of clipboard content into different types.
     """
-<<<<<<< HEAD
-
     def __init__(self, input_csv, output_csv, column_name=None): #Initialize the categorizer with input/output CSV file paths, and an optional column name to process.
         self.input_csv = input_csv
         self.output_csv = output_csv
@@ -64,45 +62,4 @@
     column_name = None
 
     categorizer = ContentCategorizer(input_csv, output_csv, column_name)
-    categorizer.process()
-=======
-    
-    @staticmethod
-    def categorize_content(content):
-        """
-        Categorizes content based on regex patterns and indicators.
-        
-        Args:
-            content (str): The clipboard content to categorize
-            
-        Returns:
-            str: The category label ('Code and Math', 'URL', 'Plaintext', or 'Miscellaneous')
-        """
-        if not content or content is None:
-            return "Miscellaneous"
-        
-        content = str(content).strip()
-        
-        # Check for empty content
-        if re.match(r"^\s*$", content):
-            return "Miscellaneous"
-        
-        # Check for URLs
-        if re.search(r"https?://\S+|www\.\S+", content):
-            return "URL"
-        
-        # Check for code patterns
-        if re.search(r"(def |function |public |class |#include|import )", content):
-            return "Code and Math"
-        
-        # Check for math/code expressions (mathematical operators without sentence endings)
-        if re.search(r"[\d\w\s]*[\^=+\-*/\\]+[\d\w\s]*", content) and not re.search(r"[.!?]$", content):
-            return "Code and Math"
-        
-        # Check if it's regular text (contains common sentence patterns)
-        if re.search(r"[.!?]$", content) or len(content.split()) > 3:
-            return "Plaintext"
-        
-        # Default to miscellaneous for everything else
-        return "Miscellaneous" 
->>>>>>> 518ac413
+    categorizer.process()