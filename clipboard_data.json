<<<<<<< HEAD
=======
[
  {
    "type": "Plaintext",
    "content": "Users can also navigate through each ClipBoard category through labeled tabs on the ",
    "time": "11:58 AM",
    "timestamp": "2025-05-26T11:58:09.309799",
    "chars": "84 characters"
  },
  {
    "type": "Plaintext",
    "content": "E = mc²",
    "time": "11:56 AM",
    "timestamp": "2025-05-26T11:56:37.412972",
    "chars": "7 characters"
  },
  {
    "type": "Code",
    "content": "def foo(bar):\n    return bar",
    "time": "11:56 AM",
    "timestamp": "2025-05-26T11:56:23.586084",
    "chars": "28 characters"
  }
]
>>>>>>> 0201a400
<|MERGE_RESOLUTION|>--- conflicted
+++ resolved
@@ -1,26 +1,23 @@
-<<<<<<< HEAD
-=======
-[
-  {
-    "type": "Plaintext",
-    "content": "Users can also navigate through each ClipBoard category through labeled tabs on the ",
-    "time": "11:58 AM",
-    "timestamp": "2025-05-26T11:58:09.309799",
-    "chars": "84 characters"
-  },
-  {
-    "type": "Plaintext",
-    "content": "E = mc²",
-    "time": "11:56 AM",
-    "timestamp": "2025-05-26T11:56:37.412972",
-    "chars": "7 characters"
-  },
-  {
-    "type": "Code",
-    "content": "def foo(bar):\n    return bar",
-    "time": "11:56 AM",
-    "timestamp": "2025-05-26T11:56:23.586084",
-    "chars": "28 characters"
-  }
-]
->>>>>>> 0201a400
+[
+  {
+    "type": "Plaintext",
+    "content": "Users can also navigate through each ClipBoard category through labeled tabs on the ",
+    "time": "11:58 AM",
+    "timestamp": "2025-05-26T11:58:09.309799",
+    "chars": "84 characters"
+  },
+  {
+    "type": "Plaintext",
+    "content": "E = mc²",
+    "time": "11:56 AM",
+    "timestamp": "2025-05-26T11:56:37.412972",
+    "chars": "7 characters"
+  },
+  {
+    "type": "Code",
+    "content": "def foo(bar):\n    return bar",
+    "time": "11:56 AM",
+    "timestamp": "2025-05-26T11:56:23.586084",
+    "chars": "28 characters"
+  }
+]