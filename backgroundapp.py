'''
Implements the user interface for the clipboard app using PyQT
Features:
- Scrollable display
- Filter on the sidebar for different content types
- Search bar that lets you search the content of each clipboard item
- Storing clipboard history
- Option to clear clipboard history
'''

import sys
import os
import json
import time
import threading
from PyQt5.QtWidgets import (QApplication, QMainWindow, QWidget, QVBoxLayout, 
                            QHBoxLayout, QPushButton, QLabel, QListWidget, 
                            QLineEdit, QTabWidget, QScrollArea, QFrame,
                            QSystemTrayIcon, QMenu, QAction)
from PyQt5.QtCore import Qt, QSize, pyqtSignal, QObject
from PyQt5.QtGui import QIcon, QFont
import pyperclip
import datetime

# 
class ClipboardSignals(QObject):
    new_clipboard_content = pyqtSignal(dict)

# main window for the entire application
class ClipboardManager(QMainWindow):
    def __init__(self):
        super().__init__()
        self.setWindowTitle("Clipboard")
        self.setMinimumSize(800, 600)
        self.setStyleSheet("background-color: #1e1e1e; color: white;")
        
        self.clipboard_items = []
        self.data_file = "clipboard_data.json" # path to save clipboard data
        self.load_clipboard_data() # load history
        
        self.signals = ClipboardSignals()
        self.signals.new_clipboard_content.connect(self.add_clipboard_item)
        
        # main page
        main_widget = QWidget()
        self.setCentralWidget(main_widget)
        main_layout = QHBoxLayout(main_widget)
        
        # sidebar for filters
        sidebar = QWidget()
        sidebar.setMaximumWidth(270)
        sidebar_layout = QVBoxLayout(sidebar)
        title_label = QLabel("Clipboard")
        title_label.setFont(QFont("Arial", 24, QFont.Bold))
        sidebar_layout.addWidget(title_label)
        
        # create buttons on the sidebar
        self.all_btn = self.create_sidebar_button("All", "≡")
        self.code_btn = self.create_sidebar_button("Code", "⌨")
        self.latex_btn = self.create_sidebar_button("LaTeX", "𝐄")
        self.quotes_btn = self.create_sidebar_button("Quotes", "❝")
        self.plaintext_btn = self.create_sidebar_button("Plaintext", "≡")

        # turns mouse into a pointer
        self.all_btn.setCursor(Qt.PointingHandCursor)
        self.code_btn.setCursor(Qt.PointingHandCursor)
        self.latex_btn.setCursor(Qt.PointingHandCursor)
        self.quotes_btn.setCursor(Qt.PointingHandCursor)
        self.plaintext_btn.setCursor(Qt.PointingHandCursor)
        
        # activate filter buttons
        self.all_btn.clicked.connect(lambda: self.filter_items("All"))
        self.code_btn.clicked.connect(lambda: self.filter_items("Code"))
        self.latex_btn.clicked.connect(lambda: self.filter_items("LaTeX"))
        self.quotes_btn.clicked.connect(lambda: self.filter_items("Quotes"))
        self.plaintext_btn.clicked.connect(lambda: self.filter_items("Plaintext"))
        
        # add buttons to the sidebar
        sidebar_layout.addWidget(self.all_btn)
        sidebar_layout.addWidget(self.code_btn)
        sidebar_layout.addWidget(self.latex_btn)
        sidebar_layout.addWidget(self.quotes_btn)
        sidebar_layout.addWidget(self.plaintext_btn)
        
        # create a QLabel (non-interactive components that can display text and/or an image) and a placeholder for the slider
        # length_label = QLabel("Length") # length currently does nothing
        # sidebar_layout.addWidget(length_label)
        slider_frame = QFrame()
        slider_frame.setFrameShape(QFrame.StyledPanel)
        slider_frame.setMinimumHeight(30)
        sidebar_layout.addWidget(slider_frame)
        sidebar_layout.addStretch()

        # create content area for search bar and clipboard items
        content_area = QWidget()
        content_layout = QVBoxLayout(content_area)
        
        # create search layout: search bar + settings
        search_layout = QHBoxLayout()
        self.search_bar = QLineEdit()
        self.search_bar.setPlaceholderText("Search")
        self.search_bar.setStyleSheet("""
            QLineEdit {
                background-color: #333;
                border-radius: 5px;
                padding: 8px;
                font-size: 16px;
            }
        """)
        self.search_bar.textChanged.connect(self.search_items)
        search_layout.addWidget(self.search_bar)
        
        # settings button (currently does nothing)
        settings_btn = QPushButton("⚙")
        settings_btn.setFixedSize(40, 40)
        settings_btn.setStyleSheet("background-color: transparent; font-size: 20px;")
        search_layout.addWidget(settings_btn)
        
        # add search layout into the main layout of the app
        content_layout.addLayout(search_layout)
        
<<<<<<< HEAD
        # clipboard items area

        # scroll area and scroll
=======
        # scrollable clipboard items area
>>>>>>> 8e714aae
        scroll_area = QScrollArea()
        scroll_area.setWidgetResizable(True)
        scroll_area.setStyleSheet("""
            QScrollArea {
                border: none;
            }
            QScrollBar::handle:vertical {
                border: 1px outset gray;
            }
            QScrollBar::handle:vertical:hover {
                background-color: #dedede;
            }
            QScrollBar::handle:horizontal {
                border: 1px outset gray;
            }
            QScrollBar::handle:horizontal:hover {
                background-color: #dedede;
            }
            """)
        self.items_widget = QWidget()
        self.items_layout = QVBoxLayout(self.items_widget)
        self.items_layout.addStretch()
        
        scroll_area.setWidget(self.items_widget)
        content_layout.addWidget(scroll_area)
        
        # add sidebar and content area to the main layout
        main_layout.addWidget(sidebar)
        main_layout.addWidget(content_area)
        
        self.setup_system_tray()
        self.display_clipboard_items()
        
        # start clipboard monitoring in a separate thread
        self.monitoring_active = True
        self.monitor_thread = threading.Thread(target=self.monitor_clipboard)
        self.monitor_thread.daemon = True
        self.monitor_thread.start()
    
    # returns a button that is ready to be added to the sidebar
    # params: text (the label for the button)
    def create_sidebar_button(self, text, icon_img):
        btn = QPushButton(f" {text}")
        btn.setIcon(QIcon())  
        btn.setIconSize(QSize(24, 24))
        btn.setStyleSheet("""
            QPushButton {
                text-align: left;
                padding: 10px;
                font-size: 16px;
                background-color: transparent;
                border: none;
                border-radius: 6px;
            }
            QPushButton:hover {
                background-color: #333;
            }
        """)
        return btn
    
    # returns a QFrame that represents a clipboard item, with properly formatted information
    # params: item (a dictionary with keys: type of content, content itself, time (formatted), time (nonformatted, in ISO), character length)
    def create_clipboard_item(self, item):
        frame = QFrame()
        frame.setFrameShape(QFrame.StyledPanel)
        frame.setStyleSheet("""
            QFrame {
                background-color: #2d2d2d;
                border-radius: 8px;
                margin: 5px 0;
                padding: 5px;
            }
        """)
        
        layout = QVBoxLayout(frame)
        
        # content and copy button
        top_layout = QHBoxLayout()
        
        # assign icon based on type
        icon_label = QLabel()
        if item["type"] == "Code":
            icon_label.setText("⌨")
        elif item["type"] == "LaTeX":
            icon_label.setText("𝐄")
        elif item["type"] == "Quotes":
            icon_label.setText("❝")
        else:
            icon_label.setText("≡")
        
<<<<<<< HEAD
        icon_label.setStyleSheet("font-size: 32px; color: #888;")
=======
        icon_label.setStyleSheet("font-size: 48px; color: #888;") # style label
>>>>>>> 8e714aae
        top_layout.addWidget(icon_label)
        
        # style content of the item
        content_label = QLabel(item["content"])
        content_label.setStyleSheet("font-size: 16px;")
        content_label.setWordWrap(True)
        top_layout.addWidget(content_label, 1)
        
        # create and style the "Copy" button
        copy_btn = QPushButton("Copy")
        copy_btn.setStyleSheet("""
            QPushButton {
                background-color: transparent;
                color: white;
                border: none;
                border-radius: 6px;
                font-size: 16px;
                padding: 5px;
            }
            QPushButton:hover {
                background-color: #FFF;
                color: #333;
            }
        """)

        copy_btn.setCursor(Qt.PointingHandCursor)
        copy_btn.clicked.connect(lambda: pyperclip.copy(item["content"]))
        top_layout.addWidget(copy_btn)
        
        layout.addLayout(top_layout)
        
        # layout type, time, and char length info
        info_layout = QHBoxLayout()
        type_label = QLabel(item["type"])
        type_label.setStyleSheet("color: #888;")
        time_label = QLabel(item["time"])
        time_label.setStyleSheet("color: #888;")
        chars_label = QLabel(item["chars"])
        chars_label.setStyleSheet("color: #888;")
        
        info_layout.addWidget(type_label)
        info_layout.addWidget(time_label)
        info_layout.addWidget(chars_label)
        info_layout.addStretch()
        layout.addLayout(info_layout)
        
        return frame
    
    # initializes the system tray icon and its menu
    def setup_system_tray(self):
        self.tray_icon = QSystemTrayIcon(self)
        self.tray_icon.setIcon(QIcon.fromTheme("edit-copy"))  
        
        tray_menu = QMenu() # create a context menu (menus opened by right-click)
        # add a show option
        show_action = QAction("Show", self)
        show_action.triggered.connect(self.show)
        # add a hide option
        hide_action = QAction("Hide", self)
        hide_action.triggered.connect(self.hide)
        # add a quit option
        quit_action = QAction("Quit", self)
        quit_action.triggered.connect(self.quit_application)
        
        tray_menu.addAction(show_action)
        tray_menu.addAction(hide_action)
        tray_menu.addSeparator()
        tray_menu.addAction(quit_action)
        
        self.tray_icon.setContextMenu(tray_menu)    # attach content menu to tray icon
        self.tray_icon.show()
        self.tray_icon.activated.connect(self.tray_icon_activated)
    
    # triggers when the tray icon is interacted with: responds to right-click
    # params: reason (the event that the tray icon is responding to)
    def tray_icon_activated(self, reason):
        # if right-clicked and menu is shown, hide it; else, show the menu
        if reason == QSystemTrayIcon.DoubleClick:
            if self.isVisible():
                self.hide()
            else:
                self.show()
                self.activateWindow()
    
    # overrides default close behavior to hide the window instead of quitting
    # params: event (QCloseEvent, or the event triggered when the window is closed)
    def closeEvent(self, event):
        event.ignore()
        self.hide()
    
    # dictates behavior when the app is quitted
    def quit_application(self):
        # save data before quitting
        self.save_clipboard_data()
        self.monitoring_active = False # stop monitoring background thread
        QApplication.quit()
    
    # checks the clipboard for new content copied
    def monitor_clipboard(self):
        if not os.path.exists("clipboard_logs"):
            os.makedirs("clipboard_logs")
        
        previous_content = pyperclip.paste()
        seen_entries = {previous_content}
        
        while self.monitoring_active:
            try:
                current_content = pyperclip.paste()
                
                if current_content != previous_content and current_content not in seen_entries:
                    timestamp = datetime.datetime.now()
                    formatted_time = timestamp.strftime("%I:%M %p")
                    

                    content_type = self.categorize_content(current_content)
                    
                    item = {
                        "type": content_type,
                        "content": current_content,
                        "time": formatted_time,
                        "timestamp": timestamp.isoformat(),
                        "chars": f"{len(current_content)} characters"
                    }
                    

                    self.signals.new_clipboard_content.emit(item)
                    

                    previous_content = current_content
                    seen_entries.add(current_content)
                
                time.sleep(0.5)
                
            except Exception as e:
                print(f"Error in clipboard monitoring: {e}")
                time.sleep(1)
    
    # categorization logic
    # returns category label
    # params: content (raw text copied to the clipboard)
    def categorize_content(self, content):
        # super simple categorization that doesn't really work but can be updated
        content = content.strip()
        
        # Check for code
        code_indicators = ["def ", "function", "class ", "{", "};", "import ", "from ", "public ", "private ", "#include"]
        for indicator in code_indicators:
            if indicator in content:
                return "Code"
        
        # Check for LaTeX
        latex_indicators = ["\\begin{", "\\end{", "\\frac", "\\sum", "\\int", "\\lim", "\\mathbb"]
        for indicator in latex_indicators:
            if indicator in content:
                return "LaTeX"
        
        # Check for quotes
        if (content.startswith('"') and content.endswith('"')) or (content.startswith("'") and content.endswith("'")):
            return "Quotes"
        
        # Default to plaintext
        return "Plaintext"
    
    # add new clipboard item to the top of the UI list
    # params: item (clipboard item to be added)
    def add_clipboard_item(self, item):
        self.clipboard_items.insert(0, item)
        self.save_clipboard_data()
        item_widget = self.create_clipboard_item(item)
        self.items_layout.insertWidget(0, item_widget)
    
    # renders all clipboard items in memory to the UI
    def display_clipboard_items(self):
        while self.items_layout.count() > 1: 
            item = self.items_layout.takeAt(0)
            if item.widget():
                item.widget().deleteLater()
        for item in self.clipboard_items:
            item_widget = self.create_clipboard_item(item)
            self.items_layout.insertWidget(0, item_widget)
    
    # filters items based on type
    # params: filter_type (the type to filter by)
    def filter_items(self, filter_type):
        while self.items_layout.count() > 1: 
            item = self.items_layout.takeAt(0)
            if item.widget():
                item.widget().deleteLater()
        for item in self.clipboard_items:
            if filter_type == "All" or item["type"] == filter_type:
                item_widget = self.create_clipboard_item(item)
                self.items_layout.insertWidget(0, item_widget)
    
    # filters items based on text entered in search bar
    def search_items(self):
        search_text = self.search_bar.text().lower() # changes search entry to lowercase so it's case-insensitive
        
        while self.items_layout.count() > 1: 
            item = self.items_layout.takeAt(0)
            if item.widget():
                item.widget().deleteLater()

        # for each clipboard item, if the search entry matches a substring in the item content
        for item in self.clipboard_items: 
            if search_text in item["content"].lower():
                item_widget = self.create_clipboard_item(item)
                self.items_layout.insertWidget(0, item_widget)
    
    # loads clipboard history from JSON file and adds it to self.clipboard_items
    def load_clipboard_data(self):
        try:
            if os.path.exists(self.data_file):
                with open(self.data_file, 'r', encoding='utf-8') as f:
                    self.clipboard_items = json.load(f)
            else:
                self.clipboard_items = []
        except Exception as e:
            print(f"Error loading clipboard data: {e}")
            self.clipboard_items = []
    
    # saves self.clipboard_items to a JSON file
    def save_clipboard_data(self):
        try:
            with open(self.data_file, 'w', encoding='utf-8') as f:
                json.dump(self.clipboard_items, f, ensure_ascii=False, indent=2)
        except Exception as e:
            print(f"Error saving clipboard data: {e}")

if __name__ == "__main__":
    app = QApplication(sys.argv)
    window = ClipboardManager()
    window.show()
    sys.exit(app.exec_())<|MERGE_RESOLUTION|>--- conflicted
+++ resolved
@@ -119,13 +119,9 @@
         # add search layout into the main layout of the app
         content_layout.addLayout(search_layout)
         
-<<<<<<< HEAD
         # clipboard items area
 
         # scroll area and scroll
-=======
-        # scrollable clipboard items area
->>>>>>> 8e714aae
         scroll_area = QScrollArea()
         scroll_area.setWidgetResizable(True)
         scroll_area.setStyleSheet("""
@@ -216,11 +212,7 @@
         else:
             icon_label.setText("≡")
         
-<<<<<<< HEAD
         icon_label.setStyleSheet("font-size: 32px; color: #888;")
-=======
-        icon_label.setStyleSheet("font-size: 48px; color: #888;") # style label
->>>>>>> 8e714aae
         top_layout.addWidget(icon_label)
         
         # style content of the item
